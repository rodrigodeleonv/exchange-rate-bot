.vscode/**
.tmp/**

logs/**
<<<<<<< HEAD
=======
.volumes/**
>>>>>>> cf71cbdd

# SQLite database
*.db

# Byte-compiled / optimized / DLL files
__pycache__/
*.py[codz]
*$py.class

# C extensions
*.so

# Distribution / packaging
.Python
build/
develop-eggs/
dist/
downloads/
eggs/
.eggs/
lib/
lib64/
parts/
sdist/
var/
wheels/
share/python-wheels/
*.egg-info/
.installed.cfg
*.egg
MANIFEST

# PyInstaller
#  Usually these files are written by a python script from a template
#  before PyInstaller builds the exe, so as to inject date/other infos into it.
*.manifest
*.spec

# Installer logs
pip-log.txt
pip-delete-this-directory.txt

# Unit test / coverage reports
htmlcov/
.tox/
.nox/
.coverage
.coverage.*
.cache
nosetests.xml
coverage.xml
*.cover
*.py.cover
.hypothesis/
.pytest_cache/
cover/

# Translations
*.mo
*.pot

# Django stuff:
*.log
local_settings.py
db.sqlite3
db.sqlite3-journal

# Flask stuff:
instance/
.webassets-cache

# Scrapy stuff:
.scrapy

# Sphinx documentation
docs/_build/

# PyBuilder
.pybuilder/
target/

# Jupyter Notebook
.ipynb_checkpoints

# IPython
profile_default/
ipython_config.py

# pyenv
#   For a library or package, you might want to ignore these files since the code is
#   intended to run in multiple environments; otherwise, check them in:
# .python-version

# pipenv
#   According to pypa/pipenv#598, it is recommended to include Pipfile.lock in version control.
#   However, in case of collaboration, if having platform-specific dependencies or dependencies
#   having no cross-platform support, pipenv may install dependencies that don't work, or not
#   install all needed dependencies.
#Pipfile.lock

# UV
#   Similar to Pipfile.lock, it is generally recommended to include uv.lock in version control.
#   This is especially recommended for binary packages to ensure reproducibility, and is more
#   commonly ignored for libraries.
#uv.lock

# poetry
#   Similar to Pipfile.lock, it is generally recommended to include poetry.lock in version control.
#   This is especially recommended for binary packages to ensure reproducibility, and is more
#   commonly ignored for libraries.
#   https://python-poetry.org/docs/basic-usage/#commit-your-poetrylock-file-to-version-control
#poetry.lock
#poetry.toml

# pdm
#   Similar to Pipfile.lock, it is generally recommended to include pdm.lock in version control.
#   pdm recommends including project-wide configuration in pdm.toml, but excluding .pdm-python.
#   https://pdm-project.org/en/latest/usage/project/#working-with-version-control
#pdm.lock
#pdm.toml
.pdm-python
.pdm-build/

# pixi
#   Similar to Pipfile.lock, it is generally recommended to include pixi.lock in version control.
#pixi.lock
#   Pixi creates a virtual environment in the .pixi directory, just like venv module creates one
#   in the .venv directory. It is recommended not to include this directory in version control.
.pixi

# PEP 582; used by e.g. github.com/David-OConnor/pyflow and github.com/pdm-project/pdm
__pypackages__/

# Celery stuff
celerybeat-schedule
celerybeat.pid

# SageMath parsed files
*.sage.py

# Environments
.env
.envrc
.venv
env/
venv/
ENV/
env.bak/
venv.bak/

# Spyder project settings
.spyderproject
.spyproject

# Rope project settings
.ropeproject

# mkdocs documentation
/site

# mypy
.mypy_cache/
.dmypy.json
dmypy.json

# Pyre type checker
.pyre/

# pytype static type analyzer
.pytype/

# Cython debug symbols
cython_debug/

# PyCharm
#  JetBrains specific template is maintained in a separate JetBrains.gitignore that can
#  be found at https://github.com/github/gitignore/blob/main/Global/JetBrains.gitignore
#  and can be added to the global gitignore or merged into this file.  For a more nuclear
#  option (not recommended) you can uncomment the following to ignore the entire idea folder.
#.idea/

# Abstra
# Abstra is an AI-powered process automation framework.
# Ignore directories containing user credentials, local state, and settings.
# Learn more at https://abstra.io/docs
.abstra/

# Visual Studio Code
#  Visual Studio Code specific template is maintained in a separate VisualStudioCode.gitignore
#  that can be found at https://github.com/github/gitignore/blob/main/Global/VisualStudioCode.gitignore
#  and can be added to the global gitignore or merged into this file. However, if you prefer,
#  you could uncomment the following to ignore the entire vscode folder
# .vscode/

# Ruff stuff:
.ruff_cache/

# PyPI configuration file
.pypirc

# Cursor
#  Cursor is an AI-powered code editor. `.cursorignore` specifies files/directories to
#  exclude from AI features like autocomplete and code analysis. Recommended for sensitive data
#  refer to https://docs.cursor.com/context/ignore-files
.cursorignore
.cursorindexingignore

# Marimo
marimo/_static/
marimo/_lsp/
__marimo__/<|MERGE_RESOLUTION|>--- conflicted
+++ resolved
@@ -2,10 +2,7 @@
 .tmp/**
 
 logs/**
-<<<<<<< HEAD
-=======
 .volumes/**
->>>>>>> cf71cbdd
 
 # SQLite database
 *.db
