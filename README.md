# 🤖 Exchange Rate Bot

A Telegram bot that provides real-time USD/GTQ exchange rates from multiple banks with webhook support and scheduled notifications.

## 🚀 Deployment

### Prerequisites

- Docker & Docker Compose
- Telegram Bot Token (from [@BotFather](https://t.me/botfather))
- Domain with SSL certificate (for webhook mode)

<<<<<<< HEAD
### Setup
=======
### Automated Deployment
>>>>>>> cf71cbdd

1. **Clone the repository:**
   ```bash
   git clone <repository-url>
   cd exchange-rate-bot
   ```

2. **Configure environment variables:**
   ```bash
   cp example.env .env
<<<<<<< HEAD
   ```

   Edit `.env` with your configuration.

3. **Deploy with Docker Compose:**
   ```bash
   docker-compose up -d
=======
   # Edit .env with your configuration
   ```

3. **Deploy with automated script:**
   ```bash
   ./deploy.sh
   ```

   The deploy script automatically:
   - ✅ Creates volume structure (`.volumes/`)
   - ✅ Configures correct permissions
   - ✅ Detects current user UID/GID for cross-platform compatibility
   - ✅ Shows deployment status and logs

4. Always clean build when deploying. Use:
   ```bash
   docker system prune -f
>>>>>>> cf71cbdd
   ```

### Manual Docker Commands

If you prefer manual Docker commands:

```bash
<<<<<<< HEAD
# Build the image
docker build -t exchange-rate-bot .

# Run the container
docker run -d \
  --name exchange-rate-bot \
  -p 8000:8000 \
  -v $(pwd)/data:/app/data \
  -v $(pwd)/.env:/app/.env \
  exchange-rate-bot
=======
# Build with current user UID/GID
docker compose build --build-arg USER_ID=$(id -u) --build-arg GROUP_ID=$(id -g)

# Deploy services
docker compose up -d

# View logs
docker compose logs -f
>>>>>>> cf71cbdd
```


#### Common Issues

1. **Bot not responding:**
   ```bash
   # Check if webhook is set correctly
   curl "https://api.telegram.org/bot<YOUR_BOT_TOKEN>/getWebhookInfo"

   # Delete webhook if needed
   curl -X POST "https://api.telegram.org/bot<YOUR_BOT_TOKEN>/deleteWebhook"
   ```

2. **Database connection errors:**
   ```bash
   # Check database status
   uv run alembic current

   # Apply pending migrations
   uv run alembic upgrade head
   ```

3. **Port conflicts:**
   ```bash
   # Kill existing processes
   pkill -f "python main.py"

   # Check port usage
<<<<<<< HEAD
   lsof -i :8000
=======
   lsof -i :23456
>>>>>>> cf71cbdd
   ```

#### Health Checks

<<<<<<< HEAD
- **Bot health:** `curl https://yourdomain.com/health`
- **Webhook status:** `curl https://yourdomain.com/webhook` (should return 405)
=======
- **Bot health:** `curl http://localhost:23456/health`
- **Webhook status:** `curl http://localhost:23456/webhook` (should return 405)
- **Set webhook:** `curl http://localhost:23456/set-webhook`
>>>>>>> cf71cbdd
- **Database:** `uv run alembic current`

## 🚀 Quick Start

### Run the Bot
```bash
# Start webhook server (default)
python main.py

# Start scheduler
python -m apps.scheduler_app

# Test scheduler (run once)
python -m apps.scheduler_app --run-once

# Show help
python main.py help
```

### Available Applications
- **🌐 Webhook Server**: FastAPI-based real-time bot interactions
- **⏰ Scheduler**: Automated daily notifications at 8:00 AM Guatemala time

## 🏗️ Architecture

Clean Architecture with layered design:

```
├── apps/                    # 📱 Applications Layer (Entry Points)
├── src/
│   ├── infrastructure/      # 🔧 Infrastructure (Telegram, HTTP)
│   ├── handlers/           # 🎯 Presentation (Bot Commands)
│   ├── services/           # ⚙️ Business Logic
│   ├── repositories/       # 📦 Data Access
│   └── database/          # 🗄️ Persistence
```

<<<<<<< HEAD
=======
### Volume Structure

The deployment creates a centralized volume structure:

```
.volumes/
├── logs/                    # Application logs
│   ├── app.log             # General application logs
│   └── errors.log          # Error-specific logs
└── data/                    # Persistent data
    └── exchange_bot.db     # SQLite database
```

**Benefits:**
- ✅ Centralized data management
- ✅ Easy backup and restore
- ✅ Cross-platform permission handling
- ✅ Development and production consistency

>>>>>>> cf71cbdd
## 🤖 Bot Commands

- `/start` - Welcome message
- `/help` - Show available commands
- `/ping` - Test bot responsiveness
- `/rates` - Get current exchange rates
- `/subscribe` - Subscribe to daily notifications
- `/unsubscribe` - Unsubscribe from notifications

## 💱 Supported Banks

- **Banguat** (Banco de Guatemala) - Official rates
- **Banrural** - Commercial rates
- **Nexa Banco** - Digital banking rates

## References

- [Nexa Banco](https://www.nexabanco.com/)

- [Pinggy](https://pinggy.io/)

```bash
<<<<<<< HEAD
ssh -p 443 -R0:127.0.0.1:8000 qr@free.pinggy.io
=======
ssh -p 443 -R0:127.0.0.1:23456 qr@free.pinggy.io
>>>>>>> cf71cbdd
```

## Database Management

### Basic Alembic Commands

#### Creating Migrations
```bash
# Create automatic migration (detects model changes)
uv run alembic revision --autogenerate -m "Description of change"

# Create empty migration (for manual changes)
uv run alembic revision -m "Description of change"
```

#### Running Migrations
```bash
# Apply all pending migrations
uv run alembic upgrade head

# Apply up to a specific migration
uv run alembic upgrade <revision_id>

# Apply only the next migration
uv run alembic upgrade +1
```

#### Reverting Migrations
```bash
# Revert to previous migration
uv run alembic downgrade -1

# Revert to a specific migration
uv run alembic downgrade <revision_id>

# Revert all migrations
uv run alembic downgrade base
```

#### Information and Status
```bash
# View current migration
uv run alembic current

# View migration history
uv run alembic history

# View pending migrations
uv run alembic show head

# View details of a specific migration
uv run alembic show <revision_id>
```

#### Development Utilities
```bash
# Mark migration as applied (without executing)
uv run alembic stamp head

# View differences between database and models
uv run alembic check

# Generate SQL without executing
uv run alembic upgrade head --sql
```

### Typical Workflow

1. **Modify models** in `src/database/models.py`
2. **Create migration**: `uv run alembic revision --autogenerate -m "Add new field"`
3. **Review generated migration** in `alembic/versions/`
4. **Apply migration**: `uv run alembic upgrade head`

### ⚠️ Important Tips

- **Always review** autogenerated migrations before applying them
- **Backup database** before applying migrations in production
- **Use descriptive messages** for migrations
- **Test migrations** in development before production


## aiohttp

[aiohttp client quickstart](https://docs.aiohttp.org/en/stable/client_quickstart.html)

Note
Don’t create a session per request. Most likely you need a session per application which performs all requests together.

More complex cases may require a session per site, e.g. one for Github and other one for Facebook APIs. Anyway making a session for every request is a very bad idea.

A session contains a connection pool inside. Connection reusage and keep-alive (both are on by default) may speed up total performance.

## Banrural API Discovery

### Summary

This document explains the step-by-step process of how Banrural's internal API was discovered and implemented to obtain USD exchange rates.

### Initial Problem

When attempting traditional web scraping of the Banrural website (https://www.banrural.com.gt/site/personas), the scraper could not find exchange rates in the initial HTML. The elements existed but were empty:

```html
<p id="efectivo-compra">Q</p>
<p id="documento-compra">Q</p>
<p id="banca-viarual-compra-mobile">Q</p>
```

### Discovery Process

#### 1. Initial HTML Analysis

First, the main page HTML was analyzed using `curl`:

```bash
curl -s "https://www.banrural.com.gt/site/personas" | grep -i "7\.59\|cambio\|dolar\|usd" -A 3 -B 3
```

**Result:** HTML elements with exchange rate-related IDs were found, but without values.

#### 2. Dynamic Loading Identification

The HTML showed that data is loaded dynamically via JavaScript:

```html
<script src="https://www.banrural.com.gt/hubfs/.../template_tipo_de_cambio.min.js"></script>
```

#### 3. JavaScript Analysis

The JavaScript file was downloaded and analyzed:

```bash
curl -s "https://www.banrural.com.gt/hubfs/hub_generated/template_assets/1/188510768808/1753208208135/template_tipo_de_cambio.js"
```

**Key finding:** The JavaScript contained code that populated HTML elements:

```javascript
$('#efectivo-compra').text('Q' + datosCompletos.compra_dolares);
$('#documento-compra').text('Q' + datosCompletos.compra_dolares_docto);
$('#banca-viarual-compra-mobile').text('Q' + datosCompletos.compra_dolares_docto_bv);
```

#### 4. API Discovery

Continuing the JavaScript analysis, the AJAX call was found:

```javascript
$.ajax({
  url: '/_hcms/api/site/banrural/tasadecambio',
  type: 'GET',
  contentType: 'application/json',
  data: JSON.stringify(),
```

**Eureka!** The internal API was: `/_hcms/api/site/banrural/tasadecambio`

#### 5. Initial API Test

First direct test:

```bash
curl -s "https://www.banrural.com.gt/_hcms/api/site/banrural/tasadecambio"
```

**Result:** `{"error":"Acceso no autorizado"}`

#### 6. Required Headers Analysis

To simulate a legitimate browser request, specific headers were added:

```bash
curl -s "https://www.banrural.com.gt/_hcms/api/site/banrural/tasadecambio" \
  -H "User-Agent: Mozilla/5.0 (Windows NT 10.0; Win64; x64) AppleWebKit/537.36" \
  -H "Referer: https://www.banrural.com.gt/site/personas" \
  -H "X-Requested-With: XMLHttpRequest"
```

**Success!** The API responded with complete JSON data:

```json
{
  "compra_dolares": "7.53",
  "venta_dolares": "7.80",
  "compra_euros": "8.36",
  "venta_euros": "9.75",
  "compra_dolares_docto": "7.56",
  "venta_dolares_docto": "7.80",
  "compra_dolares_docto_bv": "7.59",
  "venta_dolares_docto_bv": "7.77",
  "compra_euros_docto": "8.47",
  "venta_euros_docto": "9.75"
}
```

### Value Mapping

| API Field | Description | Value |
|-----------|-------------|-------|
| `compra_dolares` | Cash USD (Buy) | 7.53 |
| `compra_dolares_docto` | Document USD (Buy) | 7.56 |
| `compra_dolares_docto_bv` | **Virtual Banking APP (Buy)** | **7.59** |
| `venta_dolares` | Cash USD (Sell) | 7.80 |
| `venta_dolares_docto` | Document USD (Sell) | 7.80 |
| `venta_dolares_docto_bv` | Virtual Banking APP (Sell) | 7.77 |

### Final Implementation

#### Critical Headers

```python
api_headers = {
    "User-Agent": "Mozilla/5.0 (Windows NT 10.0; Win64; x64) AppleWebKit/537.36 (KHTML, like Gecko) Chrome/120.0.0.0 Safari/537.36",
    "Referer": "https://www.banrural.com.gt/site/personas",
    "X-Requested-With": "XMLHttpRequest"
}
```

#### Specific Value Extraction

```python
if "compra_dolares_docto_bv" in data:
    rate = float(data["compra_dolares_docto_bv"])  # 7.59
    return rate
```

#### Authentication Headers
- `Referer`: Indicates where the request comes from
- `X-Requested-With: XMLHttpRequest`: Identifies AJAX requests
- `User-Agent`: Simulates a real browser

#### Hybrid Strategy
- API first (more reliable and faster)
- Fallback to web scraping if API fails

#### Tools Used

1. **curl** - For making HTTP requests and analyzing responses
2. **grep** - For searching patterns in HTML and JavaScript
3. **Manual analysis** - To understand JavaScript logic
4. **aiohttp** - To implement the asynchronous Python client

#### Final Result

The scraper now obtains the exchange rate for **Virtual Banking APP (Buy)** directly from Banrural's internal API, being much more efficient and reliable than traditional web scraping.<|MERGE_RESOLUTION|>--- conflicted
+++ resolved
@@ -10,11 +10,7 @@
 - Telegram Bot Token (from [@BotFather](https://t.me/botfather))
 - Domain with SSL certificate (for webhook mode)
 
-<<<<<<< HEAD
-### Setup
-=======
 ### Automated Deployment
->>>>>>> cf71cbdd
 
 1. **Clone the repository:**
    ```bash
@@ -25,15 +21,6 @@
 2. **Configure environment variables:**
    ```bash
    cp example.env .env
-<<<<<<< HEAD
-   ```
-
-   Edit `.env` with your configuration.
-
-3. **Deploy with Docker Compose:**
-   ```bash
-   docker-compose up -d
-=======
    # Edit .env with your configuration
    ```
 
@@ -51,7 +38,6 @@
 4. Always clean build when deploying. Use:
    ```bash
    docker system prune -f
->>>>>>> cf71cbdd
    ```
 
 ### Manual Docker Commands
@@ -59,18 +45,6 @@
 If you prefer manual Docker commands:
 
 ```bash
-<<<<<<< HEAD
-# Build the image
-docker build -t exchange-rate-bot .
-
-# Run the container
-docker run -d \
-  --name exchange-rate-bot \
-  -p 8000:8000 \
-  -v $(pwd)/data:/app/data \
-  -v $(pwd)/.env:/app/.env \
-  exchange-rate-bot
-=======
 # Build with current user UID/GID
 docker compose build --build-arg USER_ID=$(id -u) --build-arg GROUP_ID=$(id -g)
 
@@ -79,7 +53,6 @@
 
 # View logs
 docker compose logs -f
->>>>>>> cf71cbdd
 ```
 
 
@@ -109,23 +82,14 @@
    pkill -f "python main.py"
 
    # Check port usage
-<<<<<<< HEAD
-   lsof -i :8000
-=======
    lsof -i :23456
->>>>>>> cf71cbdd
    ```
 
 #### Health Checks
 
-<<<<<<< HEAD
-- **Bot health:** `curl https://yourdomain.com/health`
-- **Webhook status:** `curl https://yourdomain.com/webhook` (should return 405)
-=======
 - **Bot health:** `curl http://localhost:23456/health`
 - **Webhook status:** `curl http://localhost:23456/webhook` (should return 405)
 - **Set webhook:** `curl http://localhost:23456/set-webhook`
->>>>>>> cf71cbdd
 - **Database:** `uv run alembic current`
 
 ## 🚀 Quick Start
@@ -163,8 +127,6 @@
 │   └── database/          # 🗄️ Persistence
 ```
 
-<<<<<<< HEAD
-=======
 ### Volume Structure
 
 The deployment creates a centralized volume structure:
@@ -184,7 +146,6 @@
 - ✅ Cross-platform permission handling
 - ✅ Development and production consistency
 
->>>>>>> cf71cbdd
 ## 🤖 Bot Commands
 
 - `/start` - Welcome message
@@ -207,11 +168,7 @@
 - [Pinggy](https://pinggy.io/)
 
 ```bash
-<<<<<<< HEAD
-ssh -p 443 -R0:127.0.0.1:8000 qr@free.pinggy.io
-=======
 ssh -p 443 -R0:127.0.0.1:23456 qr@free.pinggy.io
->>>>>>> cf71cbdd
 ```
 
 ## Database Management
